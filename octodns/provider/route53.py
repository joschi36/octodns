--- conflicted
+++ resolved
@@ -622,11 +622,8 @@
 
     def __init__(self, id, access_key_id=None, secret_access_key=None,
                  max_changes=1000, client_max_attempts=None,
-<<<<<<< HEAD
-                 session_token=None, manage_root_ns=False, *args, **kwargs):
-=======
-                 session_token=None, delegation_set_id=None, *args, **kwargs):
->>>>>>> d16f935c
+                 session_token=None, delegation_set_id=None, 
+                 manage_root_ns=False, *args, **kwargs):
         self.max_changes = max_changes
         self.delegation_set_id = delegation_set_id
         _msg = 'access_key_id={}, secret_access_key=***, ' \
